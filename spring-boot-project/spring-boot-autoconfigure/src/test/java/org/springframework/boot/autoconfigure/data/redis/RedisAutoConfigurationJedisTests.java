/*
 * Copyright 2012-2019 the original author or authors.
 *
 * Licensed under the Apache License, Version 2.0 (the "License");
 * you may not use this file except in compliance with the License.
 * You may obtain a copy of the License at
 *
 *      https://www.apache.org/licenses/LICENSE-2.0
 *
 * Unless required by applicable law or agreed to in writing, software
 * distributed under the License is distributed on an "AS IS" BASIS,
 * WITHOUT WARRANTIES OR CONDITIONS OF ANY KIND, either express or implied.
 * See the License for the specific language governing permissions and
 * limitations under the License.
 */

package org.springframework.boot.autoconfigure.data.redis;

import org.junit.Test;
import org.junit.runner.RunWith;

import org.springframework.beans.BeansException;
import org.springframework.beans.factory.config.BeanPostProcessor;
import org.springframework.boot.autoconfigure.AutoConfigurations;
import org.springframework.boot.test.context.runner.ApplicationContextRunner;
import org.springframework.boot.testsupport.runner.classpath.ClassPathExclusions;
import org.springframework.boot.testsupport.runner.classpath.ModifiedClassPathRunner;
import org.springframework.context.annotation.Bean;
import org.springframework.context.annotation.Configuration;
import org.springframework.data.redis.connection.jedis.JedisClientConfiguration.JedisClientConfigurationBuilder;
import org.springframework.data.redis.connection.jedis.JedisConnectionFactory;

import static org.assertj.core.api.Assertions.assertThat;

/**
 * Tests for {@link RedisAutoConfiguration} when Lettuce is not on the classpath.
 *
 * @author Mark Paluch
 * @author Stephane Nicoll
 */
@RunWith(ModifiedClassPathRunner.class)
@ClassPathExclusions("lettuce-core-*.jar")
public class RedisAutoConfigurationJedisTests {

	private final ApplicationContextRunner contextRunner = new ApplicationContextRunner()
			.withConfiguration(AutoConfigurations.of(RedisAutoConfiguration.class));

	@Test
	public void testOverrideRedisConfiguration() {
		this.contextRunner.withPropertyValues("spring.redis.host:foo", "spring.redis.database:1").run((context) -> {
			JedisConnectionFactory cf = context.getBean(JedisConnectionFactory.class);
			assertThat(cf.getHostName()).isEqualTo("foo");
			assertThat(cf.getDatabase()).isEqualTo(1);
			assertThat(cf.getPassword()).isNull();
			assertThat(cf.isUseSsl()).isFalse();
		});
	}

	@Test
	public void testCustomizeRedisConfiguration() {
		this.contextRunner.withUserConfiguration(CustomConfiguration.class).run((context) -> {
			JedisConnectionFactory cf = context.getBean(JedisConnectionFactory.class);
			assertThat(cf.isUseSsl()).isTrue();
		});
	}

	@Test
	public void testRedisUrlConfiguration() {
		this.contextRunner
				.withPropertyValues("spring.redis.host:foo", "spring.redis.url:redis://user:password@example:33")
				.run((context) -> {
					JedisConnectionFactory cf = context.getBean(JedisConnectionFactory.class);
					assertThat(cf.getHostName()).isEqualTo("example");
					assertThat(cf.getPort()).isEqualTo(33);
					assertThat(cf.getPassword()).isEqualTo("password");
					assertThat(cf.isUseSsl()).isFalse();
				});
	}

	@Test
	public void testOverrideUrlRedisConfiguration() {
		this.contextRunner
				.withPropertyValues("spring.redis.host:foo", "spring.redis.password:xyz", "spring.redis.port:1000",
						"spring.redis.ssl:false", "spring.redis.url:rediss://user:password@example:33")
				.run((context) -> {
					JedisConnectionFactory cf = context.getBean(JedisConnectionFactory.class);
					assertThat(cf.getHostName()).isEqualTo("example");
					assertThat(cf.getPort()).isEqualTo(33);
					assertThat(cf.getPassword()).isEqualTo("password");
					assertThat(cf.isUseSsl()).isTrue();
				});
	}

	@Test
	public void testPasswordInUrlWithColon() {
		this.contextRunner.withPropertyValues("spring.redis.url:redis://:pass:word@example:33").run((context) -> {
			assertThat(context.getBean(JedisConnectionFactory.class).getHostName()).isEqualTo("example");
			assertThat(context.getBean(JedisConnectionFactory.class).getPort()).isEqualTo(33);
			assertThat(context.getBean(JedisConnectionFactory.class).getPassword()).isEqualTo("pass:word");
		});
	}

	@Test
	public void testPasswordInUrlStartsWithColon() {
		this.contextRunner.withPropertyValues("spring.redis.url:redis://user::pass:word@example:33").run((context) -> {
			assertThat(context.getBean(JedisConnectionFactory.class).getHostName()).isEqualTo("example");
			assertThat(context.getBean(JedisConnectionFactory.class).getPort()).isEqualTo(33);
			assertThat(context.getBean(JedisConnectionFactory.class).getPassword()).isEqualTo(":pass:word");
		});
	}

	@Test
	public void testRedisConfigurationWithPool() {
<<<<<<< HEAD
		this.contextRunner
				.withPropertyValues("spring.redis.host:foo",
						"spring.redis.jedis.pool.min-idle:1",
						"spring.redis.jedis.pool.max-idle:4",
						"spring.redis.jedis.pool.max-active:16",
						"spring.redis.jedis.pool.max-wait:2000",
						"spring.redis.jedis.pool.time-between-eviction-runs:30000")
				.run((context) -> {
					JedisConnectionFactory cf = context
							.getBean(JedisConnectionFactory.class);
=======
		this.contextRunner.withPropertyValues("spring.redis.host:foo", "spring.redis.jedis.pool.min-idle:1",
				"spring.redis.jedis.pool.max-idle:4", "spring.redis.jedis.pool.max-active:16",
				"spring.redis.jedis.pool.max-wait:2000").run((context) -> {
					JedisConnectionFactory cf = context.getBean(JedisConnectionFactory.class);
>>>>>>> c6c139d9
					assertThat(cf.getHostName()).isEqualTo("foo");
					assertThat(cf.getPoolConfig().getMinIdle()).isEqualTo(1);
					assertThat(cf.getPoolConfig().getMaxIdle()).isEqualTo(4);
					assertThat(cf.getPoolConfig().getMaxTotal()).isEqualTo(16);
					assertThat(cf.getPoolConfig().getMaxWaitMillis()).isEqualTo(2000);
					assertThat(cf.getPoolConfig().getTimeBetweenEvictionRunsMillis())
							.isEqualTo(30000);
				});
	}

	@Test
	public void testRedisConfigurationWithTimeout() {
		this.contextRunner.withPropertyValues("spring.redis.host:foo", "spring.redis.timeout:100").run((context) -> {
			JedisConnectionFactory cf = context.getBean(JedisConnectionFactory.class);
			assertThat(cf.getHostName()).isEqualTo("foo");
			assertThat(cf.getTimeout()).isEqualTo(100);
		});
	}

	@Test
	public void testRedisConfigurationWithSentinel() {
		this.contextRunner
				.withPropertyValues("spring.redis.sentinel.master:mymaster",
						"spring.redis.sentinel.nodes:127.0.0.1:26379,127.0.0.1:26380")
				.withUserConfiguration(JedisConnectionFactoryCaptorConfiguration.class).run((context) -> {
					assertThat(context).hasFailed();
					assertThat(JedisConnectionFactoryCaptor.connectionFactory.isRedisSentinelAware()).isTrue();
				});
	}

	@Test
	public void testRedisConfigurationWithSentinelAndPassword() {
		this.contextRunner
				.withPropertyValues("spring.redis.password=password", "spring.redis.sentinel.master:mymaster",
						"spring.redis.sentinel.nodes:127.0.0.1:26379,127.0.0.1:26380")
				.withUserConfiguration(JedisConnectionFactoryCaptorConfiguration.class).run((context) -> {
					assertThat(context).hasFailed();
					assertThat(JedisConnectionFactoryCaptor.connectionFactory.isRedisSentinelAware()).isTrue();
					assertThat(JedisConnectionFactoryCaptor.connectionFactory.getPassword()).isEqualTo("password");
				});
	}

	@Test
	public void testRedisConfigurationWithCluster() {
		this.contextRunner.withPropertyValues("spring.redis.cluster.nodes=127.0.0.1:27379,127.0.0.1:27380")
				.run((context) -> assertThat(context.getBean(JedisConnectionFactory.class).getClusterConnection())
						.isNotNull());
	}

	@Configuration
	static class CustomConfiguration {

		@Bean
		JedisClientConfigurationBuilderCustomizer customizer() {
			return JedisClientConfigurationBuilder::useSsl;
		}

	}

	@Configuration
	static class JedisConnectionFactoryCaptorConfiguration {

		@Bean
		JedisConnectionFactoryCaptor jedisConnectionFactoryCaptor() {
			return new JedisConnectionFactoryCaptor();
		}

	}

	static class JedisConnectionFactoryCaptor implements BeanPostProcessor {

		static JedisConnectionFactory connectionFactory;

		@Override
		public Object postProcessBeforeInitialization(Object bean, String beanName) throws BeansException {
			if (bean instanceof JedisConnectionFactory) {
				connectionFactory = (JedisConnectionFactory) bean;
			}
			return bean;
		}

	}

}<|MERGE_RESOLUTION|>--- conflicted
+++ resolved
@@ -111,30 +111,17 @@
 
 	@Test
 	public void testRedisConfigurationWithPool() {
-<<<<<<< HEAD
-		this.contextRunner
-				.withPropertyValues("spring.redis.host:foo",
-						"spring.redis.jedis.pool.min-idle:1",
-						"spring.redis.jedis.pool.max-idle:4",
-						"spring.redis.jedis.pool.max-active:16",
-						"spring.redis.jedis.pool.max-wait:2000",
-						"spring.redis.jedis.pool.time-between-eviction-runs:30000")
-				.run((context) -> {
-					JedisConnectionFactory cf = context
-							.getBean(JedisConnectionFactory.class);
-=======
 		this.contextRunner.withPropertyValues("spring.redis.host:foo", "spring.redis.jedis.pool.min-idle:1",
 				"spring.redis.jedis.pool.max-idle:4", "spring.redis.jedis.pool.max-active:16",
-				"spring.redis.jedis.pool.max-wait:2000").run((context) -> {
+				"spring.redis.jedis.pool.max-wait:2000", "spring.redis.jedis.pool.time-between-eviction-runs:30000")
+				.run((context) -> {
 					JedisConnectionFactory cf = context.getBean(JedisConnectionFactory.class);
->>>>>>> c6c139d9
 					assertThat(cf.getHostName()).isEqualTo("foo");
 					assertThat(cf.getPoolConfig().getMinIdle()).isEqualTo(1);
 					assertThat(cf.getPoolConfig().getMaxIdle()).isEqualTo(4);
 					assertThat(cf.getPoolConfig().getMaxTotal()).isEqualTo(16);
 					assertThat(cf.getPoolConfig().getMaxWaitMillis()).isEqualTo(2000);
-					assertThat(cf.getPoolConfig().getTimeBetweenEvictionRunsMillis())
-							.isEqualTo(30000);
+					assertThat(cf.getPoolConfig().getTimeBetweenEvictionRunsMillis()).isEqualTo(30000);
 				});
 	}
 
