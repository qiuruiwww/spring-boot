--- conflicted
+++ resolved
@@ -402,24 +402,14 @@
 	import org.springframework.boot.autoconfigure.*;
 	import org.springframework.boot.autoconfigure.jdbc.*;
 
-<<<<<<< HEAD
-	@Configuration(proxyBeanMethods = false)
-	@EnableAutoConfiguration(exclude={DataSourceAutoConfiguration.class})
-	public class MyConfiguration {
-=======
 	@SpringBootApplication(exclude={DataSourceAutoConfiguration.class})
 	public class MyApplication {
->>>>>>> c816b00a
 	}
 ----
 
 If the class is not on the classpath, you can use the `excludeName` attribute of the annotation and specify the fully qualified name instead.
-<<<<<<< HEAD
+If you prefer to use `@EnableAutoConfiguration` rather than `@SpringBootApplication`, `exclude` and `excludeName` are also available.
 Finally, you can also control the list of auto-configuration classes to exclude by using the configprop:spring.autoconfigure.exclude[] property.
-=======
-If you prefer to use `@EnableAutoConfiguration` rather than `@SpringBootApplication`, `exclude` and `excludeName` are also available.
-Finally, you can also control the list of auto-configuration classes to exclude by using the `spring.autoconfigure.exclude` property.
->>>>>>> c816b00a
 
 TIP: You can define exclusions both at the annotation level and by using the property.
 
