/*
 * Copyright 2012-2019 the original author or authors.
 *
 * Licensed under the Apache License, Version 2.0 (the "License");
 * you may not use this file except in compliance with the License.
 * You may obtain a copy of the License at
 *
 *      https://www.apache.org/licenses/LICENSE-2.0
 *
 * Unless required by applicable law or agreed to in writing, software
 * distributed under the License is distributed on an "AS IS" BASIS,
 * WITHOUT WARRANTIES OR CONDITIONS OF ANY KIND, either express or implied.
 * See the License for the specific language governing permissions and
 * limitations under the License.
 */

package org.springframework.boot.devtools.autoconfigure;

import java.io.File;
import java.net.URL;
import java.util.List;

import org.springframework.boot.autoconfigure.EnableAutoConfiguration;
import org.springframework.boot.autoconfigure.condition.ConditionalOnMissingBean;
import org.springframework.boot.autoconfigure.condition.ConditionalOnProperty;
import org.springframework.boot.context.properties.EnableConfigurationProperties;
import org.springframework.boot.devtools.autoconfigure.DevToolsProperties.Restart;
import org.springframework.boot.devtools.classpath.ClassPathChangedEvent;
import org.springframework.boot.devtools.classpath.ClassPathFileSystemWatcher;
import org.springframework.boot.devtools.classpath.ClassPathRestartStrategy;
import org.springframework.boot.devtools.classpath.PatternClassPathRestartStrategy;
import org.springframework.boot.devtools.filewatch.FileSystemWatcher;
import org.springframework.boot.devtools.filewatch.FileSystemWatcherFactory;
import org.springframework.boot.devtools.livereload.LiveReloadServer;
import org.springframework.boot.devtools.restart.ConditionalOnInitializedRestarter;
import org.springframework.boot.devtools.restart.RestartScope;
import org.springframework.boot.devtools.restart.Restarter;
import org.springframework.context.ApplicationEvent;
import org.springframework.context.ApplicationListener;
import org.springframework.context.annotation.Bean;
import org.springframework.context.annotation.Configuration;
import org.springframework.context.annotation.Lazy;
import org.springframework.context.event.ContextRefreshedEvent;
import org.springframework.context.event.GenericApplicationListener;
import org.springframework.core.ResolvableType;
import org.springframework.util.StringUtils;

/**
 * {@link EnableAutoConfiguration Auto-configuration} for local development support.
 *
 * @author Phillip Webb
 * @author Andy Wilkinson
 * @author Vladimir Tsanev
 * @since 1.3.0
 */
@Configuration(proxyBeanMethods = false)
@ConditionalOnInitializedRestarter
@EnableConfigurationProperties(DevToolsProperties.class)
public class LocalDevToolsAutoConfiguration {

	/**
	 * Local LiveReload configuration.
	 */
<<<<<<< HEAD
	@Configuration(proxyBeanMethods = false)
	@ConditionalOnProperty(prefix = "spring.devtools.livereload", name = "enabled",
			matchIfMissing = true)
=======
	@Configuration
	@ConditionalOnProperty(prefix = "spring.devtools.livereload", name = "enabled", matchIfMissing = true)
>>>>>>> 24925c3d
	static class LiveReloadConfiguration {

		@Bean
		@RestartScope
		@ConditionalOnMissingBean
		public LiveReloadServer liveReloadServer(DevToolsProperties properties) {
			return new LiveReloadServer(properties.getLivereload().getPort(),
					Restarter.getInstance().getThreadFactory());
		}

		@Bean
		public OptionalLiveReloadServer optionalLiveReloadServer(LiveReloadServer liveReloadServer) {
			return new OptionalLiveReloadServer(liveReloadServer);
		}

		@Bean
		public LiveReloadServerEventListener liveReloadServerEventListener(OptionalLiveReloadServer liveReloadServer) {
			return new LiveReloadServerEventListener(liveReloadServer);
		}

	}

	/**
	 * Local Restart Configuration.
	 */
<<<<<<< HEAD
	@Lazy(false)
	@Configuration(proxyBeanMethods = false)
	@ConditionalOnProperty(prefix = "spring.devtools.restart", name = "enabled",
			matchIfMissing = true)
	static class RestartConfiguration {
=======
	@Configuration
	@ConditionalOnProperty(prefix = "spring.devtools.restart", name = "enabled", matchIfMissing = true)
	static class RestartConfiguration implements ApplicationListener<ClassPathChangedEvent> {
>>>>>>> 24925c3d

		private final DevToolsProperties properties;

		RestartConfiguration(DevToolsProperties properties) {
			this.properties = properties;
		}

<<<<<<< HEAD
		@Bean
		public ApplicationListener<ClassPathChangedEvent> restartingClassPathChangedEventListener(
				FileSystemWatcherFactory fileSystemWatcherFactory) {
			return (event) -> {
				if (event.isRestartRequired()) {
					Restarter.getInstance().restart(
							new FileWatchingFailureHandler(fileSystemWatcherFactory));
				}
			};
=======
		@Override
		public void onApplicationEvent(ClassPathChangedEvent event) {
			if (event.isRestartRequired()) {
				Restarter.getInstance().restart(new FileWatchingFailureHandler(fileSystemWatcherFactory()));
			}
>>>>>>> 24925c3d
		}

		@Bean
		@ConditionalOnMissingBean
		public ClassPathFileSystemWatcher classPathFileSystemWatcher(
				FileSystemWatcherFactory fileSystemWatcherFactory,
				ClassPathRestartStrategy classPathRestartStrategy) {
			URL[] urls = Restarter.getInstance().getInitialUrls();
<<<<<<< HEAD
			ClassPathFileSystemWatcher watcher = new ClassPathFileSystemWatcher(
					fileSystemWatcherFactory, classPathRestartStrategy, urls);
=======
			ClassPathFileSystemWatcher watcher = new ClassPathFileSystemWatcher(fileSystemWatcherFactory(),
					classPathRestartStrategy(), urls);
>>>>>>> 24925c3d
			watcher.setStopWatcherOnRestart(true);
			return watcher;
		}

		@Bean
		@ConditionalOnMissingBean
		public ClassPathRestartStrategy classPathRestartStrategy() {
			return new PatternClassPathRestartStrategy(this.properties.getRestart().getAllExclude());
		}

		@Bean
		public FileSystemWatcherFactory fileSystemWatcherFactory() {
			return this::newFileSystemWatcher;
		}

		@Bean
		@ConditionalOnProperty(prefix = "spring.devtools.restart", name = "log-condition-evaluation-delta",
				matchIfMissing = true)
		public ConditionEvaluationDeltaLoggingListener conditionEvaluationDeltaLoggingListener() {
			return new ConditionEvaluationDeltaLoggingListener();
		}

		private FileSystemWatcher newFileSystemWatcher() {
			Restart restartProperties = this.properties.getRestart();
			FileSystemWatcher watcher = new FileSystemWatcher(true, restartProperties.getPollInterval(),
					restartProperties.getQuietPeriod());
			String triggerFile = restartProperties.getTriggerFile();
			if (StringUtils.hasLength(triggerFile)) {
				watcher.setTriggerFilter(new TriggerFileFilter(triggerFile));
			}
			List<File> additionalPaths = restartProperties.getAdditionalPaths();
			for (File path : additionalPaths) {
				watcher.addSourceFolder(path.getAbsoluteFile());
			}
			return watcher;
		}

	}

	static class LiveReloadServerEventListener implements GenericApplicationListener {

		private final OptionalLiveReloadServer liveReloadServer;

		LiveReloadServerEventListener(OptionalLiveReloadServer liveReloadServer) {
			this.liveReloadServer = liveReloadServer;
		}

		@Override
		public boolean supportsEventType(ResolvableType eventType) {
			Class<?> type = eventType.getRawClass();
			if (type == null) {
				return false;
			}
			return ContextRefreshedEvent.class.isAssignableFrom(type)
					|| ClassPathChangedEvent.class.isAssignableFrom(type);
		}

		@Override
		public boolean supportsSourceType(Class<?> sourceType) {
			return true;
		}

		@Override
		public void onApplicationEvent(ApplicationEvent event) {
			if (event instanceof ContextRefreshedEvent || (event instanceof ClassPathChangedEvent
					&& !((ClassPathChangedEvent) event).isRestartRequired())) {
				this.liveReloadServer.triggerReload();
			}
		}

		@Override
		public int getOrder() {
			return 0;
		}

	}

}<|MERGE_RESOLUTION|>--- conflicted
+++ resolved
@@ -61,14 +61,8 @@
 	/**
 	 * Local LiveReload configuration.
 	 */
-<<<<<<< HEAD
 	@Configuration(proxyBeanMethods = false)
-	@ConditionalOnProperty(prefix = "spring.devtools.livereload", name = "enabled",
-			matchIfMissing = true)
-=======
-	@Configuration
 	@ConditionalOnProperty(prefix = "spring.devtools.livereload", name = "enabled", matchIfMissing = true)
->>>>>>> 24925c3d
 	static class LiveReloadConfiguration {
 
 		@Bean
@@ -94,17 +88,10 @@
 	/**
 	 * Local Restart Configuration.
 	 */
-<<<<<<< HEAD
 	@Lazy(false)
 	@Configuration(proxyBeanMethods = false)
-	@ConditionalOnProperty(prefix = "spring.devtools.restart", name = "enabled",
-			matchIfMissing = true)
+	@ConditionalOnProperty(prefix = "spring.devtools.restart", name = "enabled", matchIfMissing = true)
 	static class RestartConfiguration {
-=======
-	@Configuration
-	@ConditionalOnProperty(prefix = "spring.devtools.restart", name = "enabled", matchIfMissing = true)
-	static class RestartConfiguration implements ApplicationListener<ClassPathChangedEvent> {
->>>>>>> 24925c3d
 
 		private final DevToolsProperties properties;
 
@@ -112,38 +99,23 @@
 			this.properties = properties;
 		}
 
-<<<<<<< HEAD
 		@Bean
 		public ApplicationListener<ClassPathChangedEvent> restartingClassPathChangedEventListener(
 				FileSystemWatcherFactory fileSystemWatcherFactory) {
 			return (event) -> {
 				if (event.isRestartRequired()) {
-					Restarter.getInstance().restart(
-							new FileWatchingFailureHandler(fileSystemWatcherFactory));
+					Restarter.getInstance().restart(new FileWatchingFailureHandler(fileSystemWatcherFactory));
 				}
 			};
-=======
-		@Override
-		public void onApplicationEvent(ClassPathChangedEvent event) {
-			if (event.isRestartRequired()) {
-				Restarter.getInstance().restart(new FileWatchingFailureHandler(fileSystemWatcherFactory()));
-			}
->>>>>>> 24925c3d
 		}
 
 		@Bean
 		@ConditionalOnMissingBean
-		public ClassPathFileSystemWatcher classPathFileSystemWatcher(
-				FileSystemWatcherFactory fileSystemWatcherFactory,
+		public ClassPathFileSystemWatcher classPathFileSystemWatcher(FileSystemWatcherFactory fileSystemWatcherFactory,
 				ClassPathRestartStrategy classPathRestartStrategy) {
 			URL[] urls = Restarter.getInstance().getInitialUrls();
-<<<<<<< HEAD
-			ClassPathFileSystemWatcher watcher = new ClassPathFileSystemWatcher(
-					fileSystemWatcherFactory, classPathRestartStrategy, urls);
-=======
-			ClassPathFileSystemWatcher watcher = new ClassPathFileSystemWatcher(fileSystemWatcherFactory(),
-					classPathRestartStrategy(), urls);
->>>>>>> 24925c3d
+			ClassPathFileSystemWatcher watcher = new ClassPathFileSystemWatcher(fileSystemWatcherFactory,
+					classPathRestartStrategy, urls);
 			watcher.setStopWatcherOnRestart(true);
 			return watcher;
 		}
