/*
 * Copyright 2012-2019 the original author or authors.
 *
 * Licensed under the Apache License, Version 2.0 (the "License");
 * you may not use this file except in compliance with the License.
 * You may obtain a copy of the License at
 *
 *      https://www.apache.org/licenses/LICENSE-2.0
 *
 * Unless required by applicable law or agreed to in writing, software
 * distributed under the License is distributed on an "AS IS" BASIS,
 * WITHOUT WARRANTIES OR CONDITIONS OF ANY KIND, either express or implied.
 * See the License for the specific language governing permissions and
 * limitations under the License.
 */

package org.springframework.boot.devtools.remote.client;

import java.net.InetSocketAddress;
import java.net.Proxy.Type;
import java.net.URL;
import java.util.Arrays;
import java.util.List;
import java.util.concurrent.ExecutorService;
import java.util.concurrent.Executors;

import org.apache.commons.logging.Log;
import org.apache.commons.logging.LogFactory;

import org.springframework.beans.factory.InitializingBean;
import org.springframework.beans.factory.annotation.Autowired;
import org.springframework.beans.factory.annotation.Value;
import org.springframework.boot.autoconfigure.condition.ConditionalOnMissingBean;
import org.springframework.boot.autoconfigure.condition.ConditionalOnProperty;
import org.springframework.boot.context.properties.EnableConfigurationProperties;
import org.springframework.boot.devtools.autoconfigure.DevToolsProperties;
import org.springframework.boot.devtools.autoconfigure.DevToolsProperties.Restart;
import org.springframework.boot.devtools.autoconfigure.OptionalLiveReloadServer;
import org.springframework.boot.devtools.autoconfigure.RemoteDevToolsProperties;
import org.springframework.boot.devtools.autoconfigure.RemoteDevToolsProperties.Proxy;
import org.springframework.boot.devtools.autoconfigure.TriggerFileFilter;
import org.springframework.boot.devtools.classpath.ClassPathChangedEvent;
import org.springframework.boot.devtools.classpath.ClassPathFileSystemWatcher;
import org.springframework.boot.devtools.classpath.ClassPathRestartStrategy;
import org.springframework.boot.devtools.classpath.PatternClassPathRestartStrategy;
import org.springframework.boot.devtools.filewatch.FileSystemWatcher;
import org.springframework.boot.devtools.filewatch.FileSystemWatcherFactory;
import org.springframework.boot.devtools.livereload.LiveReloadServer;
import org.springframework.boot.devtools.restart.DefaultRestartInitializer;
import org.springframework.boot.devtools.restart.RestartScope;
import org.springframework.boot.devtools.restart.Restarter;
import org.springframework.context.ApplicationListener;
import org.springframework.context.annotation.Bean;
import org.springframework.context.annotation.Configuration;
import org.springframework.context.support.PropertySourcesPlaceholderConfigurer;
import org.springframework.http.client.ClientHttpRequestFactory;
import org.springframework.http.client.ClientHttpRequestInterceptor;
import org.springframework.http.client.InterceptingClientHttpRequestFactory;
import org.springframework.http.client.SimpleClientHttpRequestFactory;
import org.springframework.util.Assert;
import org.springframework.util.StringUtils;

/**
 * Configuration used to connect to remote Spring Boot applications.
 *
 * @author Phillip Webb
 * @since 1.3.0
 * @see org.springframework.boot.devtools.RemoteSpringApplication
 */
@Configuration(proxyBeanMethods = false)
@EnableConfigurationProperties(DevToolsProperties.class)
public class RemoteClientConfiguration implements InitializingBean {

	private static final Log logger = LogFactory.getLog(RemoteClientConfiguration.class);

	private final DevToolsProperties properties;

	@Value("${remoteUrl}")
	private String remoteUrl;

	public RemoteClientConfiguration(DevToolsProperties properties) {
		this.properties = properties;
	}

	@Bean
	public static PropertySourcesPlaceholderConfigurer propertySourcesPlaceholderConfigurer() {
		return new PropertySourcesPlaceholderConfigurer();
	}

	@Bean
	public ClientHttpRequestFactory clientHttpRequestFactory() {
		List<ClientHttpRequestInterceptor> interceptors = Arrays.asList(getSecurityInterceptor());
		SimpleClientHttpRequestFactory requestFactory = new SimpleClientHttpRequestFactory();
		Proxy proxy = this.properties.getRemote().getProxy();
		if (proxy.getHost() != null && proxy.getPort() != null) {
			requestFactory
					.setProxy(new java.net.Proxy(Type.HTTP, new InetSocketAddress(proxy.getHost(), proxy.getPort())));
		}
		return new InterceptingClientHttpRequestFactory(requestFactory, interceptors);
	}

	private ClientHttpRequestInterceptor getSecurityInterceptor() {
		RemoteDevToolsProperties remoteProperties = this.properties.getRemote();
		String secretHeaderName = remoteProperties.getSecretHeaderName();
		String secret = remoteProperties.getSecret();
		Assert.state(secret != null,
				"The environment value 'spring.devtools.remote.secret' " + "is required to secure your connection.");
		return new HttpHeaderInterceptor(secretHeaderName, secret);
	}

	@Override
	public void afterPropertiesSet() {
		logWarnings();
	}

	private void logWarnings() {
		RemoteDevToolsProperties remoteProperties = this.properties.getRemote();
		if (!remoteProperties.getRestart().isEnabled()) {
			logger.warn("Remote restart is disabled.");
		}
		if (!this.remoteUrl.startsWith("https://")) {
			logger.warn("The connection to " + this.remoteUrl
					+ " is insecure. You should use a URL starting with 'https://'.");
		}
	}

	/**
	 * LiveReload configuration.
	 */
<<<<<<< HEAD
	@Configuration(proxyBeanMethods = false)
	@ConditionalOnProperty(prefix = "spring.devtools.livereload", name = "enabled",
			matchIfMissing = true)
	static class LiveReloadConfiguration {
=======
	@Configuration
	@ConditionalOnProperty(prefix = "spring.devtools.livereload", name = "enabled", matchIfMissing = true)
	static class LiveReloadConfiguration implements ApplicationListener<ClassPathChangedEvent> {
>>>>>>> 24925c3d

		@Autowired
		private DevToolsProperties properties;

		@Autowired(required = false)
		private LiveReloadServer liveReloadServer;

		@Autowired
		private ClientHttpRequestFactory clientHttpRequestFactory;

		@Value("${remoteUrl}")
		private String remoteUrl;

		private ExecutorService executor = Executors.newSingleThreadExecutor();

		@Bean
		@RestartScope
		@ConditionalOnMissingBean
		public LiveReloadServer liveReloadServer() {
			return new LiveReloadServer(this.properties.getLivereload().getPort(),
					Restarter.getInstance().getThreadFactory());
		}

<<<<<<< HEAD
		@Bean
		public ApplicationListener<ClassPathChangedEvent> liveReloadTriggeringClassPathChangedEventListener(
				OptionalLiveReloadServer optionalLiveReloadServer) {
			return (event) -> {
				String url = this.remoteUrl
						+ this.properties.getRemote().getContextPath();
				this.executor.execute(new DelayedLiveReloadTrigger(
						optionalLiveReloadServer, this.clientHttpRequestFactory, url));
			};
=======
		@Override
		public void onApplicationEvent(ClassPathChangedEvent event) {
			String url = this.remoteUrl + this.properties.getRemote().getContextPath();
			this.executor.execute(
					new DelayedLiveReloadTrigger(optionalLiveReloadServer(), this.clientHttpRequestFactory, url));
>>>>>>> 24925c3d
		}

		@Bean
		public OptionalLiveReloadServer optionalLiveReloadServer() {
			return new OptionalLiveReloadServer(this.liveReloadServer);
		}

		final ExecutorService getExecutor() {
			return this.executor;
		}

	}

	/**
	 * Client configuration for remote update and restarts.
	 */
<<<<<<< HEAD
	@Configuration(proxyBeanMethods = false)
	@ConditionalOnProperty(prefix = "spring.devtools.remote.restart", name = "enabled",
			matchIfMissing = true)
=======
	@Configuration
	@ConditionalOnProperty(prefix = "spring.devtools.remote.restart", name = "enabled", matchIfMissing = true)
>>>>>>> 24925c3d
	static class RemoteRestartClientConfiguration {

		@Autowired
		private DevToolsProperties properties;

		@Value("${remoteUrl}")
		private String remoteUrl;

		@Bean
		public ClassPathFileSystemWatcher classPathFileSystemWatcher(
				FileSystemWatcherFactory fileSystemWatcherFactory,
				ClassPathRestartStrategy classPathRestartStrategy) {
			DefaultRestartInitializer restartInitializer = new DefaultRestartInitializer();
			URL[] urls = restartInitializer.getInitialUrls(Thread.currentThread());
			if (urls == null) {
				urls = new URL[0];
			}
<<<<<<< HEAD
			return new ClassPathFileSystemWatcher(fileSystemWatcherFactory,
					classPathRestartStrategy, urls);
=======
			return new ClassPathFileSystemWatcher(getFileSystemWatcherFactory(), classPathRestartStrategy(), urls);
>>>>>>> 24925c3d
		}

		@Bean
		public FileSystemWatcherFactory getFileSystemWatcherFactory() {
			return this::newFileSystemWatcher;
		}

		private FileSystemWatcher newFileSystemWatcher() {
			Restart restartProperties = this.properties.getRestart();
			FileSystemWatcher watcher = new FileSystemWatcher(true, restartProperties.getPollInterval(),
					restartProperties.getQuietPeriod());
			String triggerFile = restartProperties.getTriggerFile();
			if (StringUtils.hasLength(triggerFile)) {
				watcher.setTriggerFilter(new TriggerFileFilter(triggerFile));
			}
			return watcher;
		}

		@Bean
		public ClassPathRestartStrategy classPathRestartStrategy() {
			return new PatternClassPathRestartStrategy(this.properties.getRestart().getAllExclude());
		}

		@Bean
		public ClassPathChangeUploader classPathChangeUploader(ClientHttpRequestFactory requestFactory) {
			String url = this.remoteUrl + this.properties.getRemote().getContextPath() + "/restart";
			return new ClassPathChangeUploader(url, requestFactory);
		}

	}

}<|MERGE_RESOLUTION|>--- conflicted
+++ resolved
@@ -127,16 +127,9 @@
 	/**
 	 * LiveReload configuration.
 	 */
-<<<<<<< HEAD
 	@Configuration(proxyBeanMethods = false)
-	@ConditionalOnProperty(prefix = "spring.devtools.livereload", name = "enabled",
-			matchIfMissing = true)
+	@ConditionalOnProperty(prefix = "spring.devtools.livereload", name = "enabled", matchIfMissing = true)
 	static class LiveReloadConfiguration {
-=======
-	@Configuration
-	@ConditionalOnProperty(prefix = "spring.devtools.livereload", name = "enabled", matchIfMissing = true)
-	static class LiveReloadConfiguration implements ApplicationListener<ClassPathChangedEvent> {
->>>>>>> 24925c3d
 
 		@Autowired
 		private DevToolsProperties properties;
@@ -160,23 +153,14 @@
 					Restarter.getInstance().getThreadFactory());
 		}
 
-<<<<<<< HEAD
 		@Bean
 		public ApplicationListener<ClassPathChangedEvent> liveReloadTriggeringClassPathChangedEventListener(
 				OptionalLiveReloadServer optionalLiveReloadServer) {
 			return (event) -> {
-				String url = this.remoteUrl
-						+ this.properties.getRemote().getContextPath();
-				this.executor.execute(new DelayedLiveReloadTrigger(
-						optionalLiveReloadServer, this.clientHttpRequestFactory, url));
+				String url = this.remoteUrl + this.properties.getRemote().getContextPath();
+				this.executor.execute(
+						new DelayedLiveReloadTrigger(optionalLiveReloadServer, this.clientHttpRequestFactory, url));
 			};
-=======
-		@Override
-		public void onApplicationEvent(ClassPathChangedEvent event) {
-			String url = this.remoteUrl + this.properties.getRemote().getContextPath();
-			this.executor.execute(
-					new DelayedLiveReloadTrigger(optionalLiveReloadServer(), this.clientHttpRequestFactory, url));
->>>>>>> 24925c3d
 		}
 
 		@Bean
@@ -193,14 +177,8 @@
 	/**
 	 * Client configuration for remote update and restarts.
 	 */
-<<<<<<< HEAD
 	@Configuration(proxyBeanMethods = false)
-	@ConditionalOnProperty(prefix = "spring.devtools.remote.restart", name = "enabled",
-			matchIfMissing = true)
-=======
-	@Configuration
 	@ConditionalOnProperty(prefix = "spring.devtools.remote.restart", name = "enabled", matchIfMissing = true)
->>>>>>> 24925c3d
 	static class RemoteRestartClientConfiguration {
 
 		@Autowired
@@ -210,20 +188,14 @@
 		private String remoteUrl;
 
 		@Bean
-		public ClassPathFileSystemWatcher classPathFileSystemWatcher(
-				FileSystemWatcherFactory fileSystemWatcherFactory,
+		public ClassPathFileSystemWatcher classPathFileSystemWatcher(FileSystemWatcherFactory fileSystemWatcherFactory,
 				ClassPathRestartStrategy classPathRestartStrategy) {
 			DefaultRestartInitializer restartInitializer = new DefaultRestartInitializer();
 			URL[] urls = restartInitializer.getInitialUrls(Thread.currentThread());
 			if (urls == null) {
 				urls = new URL[0];
 			}
-<<<<<<< HEAD
-			return new ClassPathFileSystemWatcher(fileSystemWatcherFactory,
-					classPathRestartStrategy, urls);
-=======
-			return new ClassPathFileSystemWatcher(getFileSystemWatcherFactory(), classPathRestartStrategy(), urls);
->>>>>>> 24925c3d
+			return new ClassPathFileSystemWatcher(fileSystemWatcherFactory, classPathRestartStrategy, urls);
 		}
 
 		@Bean
