/*
 * Copyright 2012-2018 the original author or authors.
 *
 * Licensed under the Apache License, Version 2.0 (the "License");
 * you may not use this file except in compliance with the License.
 * You may obtain a copy of the License at
 *
 *      http://www.apache.org/licenses/LICENSE-2.0
 *
 * Unless required by applicable law or agreed to in writing, software
 * distributed under the License is distributed on an "AS IS" BASIS,
 * WITHOUT WARRANTIES OR CONDITIONS OF ANY KIND, either express or implied.
 * See the License for the specific language governing permissions and
 * limitations under the License.
 */

package org.springframework.boot.web.embedded.tomcat;

import java.io.File;
import java.io.IOException;
import java.net.URL;
import java.nio.charset.Charset;
import java.nio.charset.StandardCharsets;
import java.time.Duration;
import java.util.Arrays;
import java.util.Locale;
import java.util.Map;
import java.util.Set;

import javax.naming.InitialContext;
import javax.naming.NamingException;
import javax.servlet.ServletException;

import org.apache.catalina.Container;
import org.apache.catalina.Context;
import org.apache.catalina.LifecycleEvent;
import org.apache.catalina.LifecycleListener;
import org.apache.catalina.LifecycleState;
import org.apache.catalina.Service;
import org.apache.catalina.SessionIdGenerator;
import org.apache.catalina.Valve;
import org.apache.catalina.connector.Connector;
import org.apache.catalina.core.AprLifecycleListener;
import org.apache.catalina.core.StandardWrapper;
import org.apache.catalina.startup.Tomcat;
import org.apache.catalina.util.CharsetMapper;
import org.apache.catalina.valves.RemoteIpValve;
import org.apache.catalina.webresources.TomcatURLStreamHandlerFactory;
import org.apache.jasper.servlet.JspServlet;
import org.apache.tomcat.JarScanFilter;
import org.junit.After;
import org.junit.Rule;
import org.junit.Test;
import org.mockito.ArgumentCaptor;
import org.mockito.InOrder;

import org.springframework.boot.testsupport.rule.OutputCapture;
import org.springframework.boot.web.server.WebServerException;
import org.springframework.boot.web.servlet.server.AbstractServletWebServerFactory;
import org.springframework.boot.web.servlet.server.AbstractServletWebServerFactoryTests;
import org.springframework.test.util.ReflectionTestUtils;

import static org.assertj.core.api.Assertions.assertThat;
import static org.junit.Assert.fail;
import static org.mockito.ArgumentMatchers.any;
import static org.mockito.Mockito.inOrder;
import static org.mockito.Mockito.mock;
import static org.mockito.Mockito.verify;

/**
 * Tests for {@link TomcatServletWebServerFactory}.
 *
 * @author Phillip Webb
 * @author Dave Syer
 * @author Stephane Nicoll
 */
public class TomcatServletWebServerFactoryTests
		extends AbstractServletWebServerFactoryTests {

	@Rule
	public OutputCapture outputCapture = new OutputCapture();

	@Override
	protected TomcatServletWebServerFactory getFactory() {
		return new TomcatServletWebServerFactory(0);
	}

	@After
	public void restoreTccl() {
		ReflectionTestUtils.setField(TomcatURLStreamHandlerFactory.class, "instance",
				null);
		ReflectionTestUtils.setField(URL.class, "factory", null);
		Thread.currentThread().setContextClassLoader(getClass().getClassLoader());
	}

	// JMX MBean names clash if you get more than one Engine with the same name...
	@Test
	public void tomcatEngineNames() {
		TomcatServletWebServerFactory factory = getFactory();
		this.webServer = factory.getWebServer();
		factory.setPort(0);
		TomcatWebServer tomcatWebServer = (TomcatWebServer) factory.getWebServer();
		// Make sure that the names are different
		String firstName = ((TomcatWebServer) this.webServer).getTomcat().getEngine()
				.getName();
		String secondName = tomcatWebServer.getTomcat().getEngine().getName();
		assertThat(firstName).as("Tomcat engines must have different names")
				.isNotEqualTo(secondName);
		tomcatWebServer.stop();
	}

	@Test
	public void defaultTomcatListeners() {
		TomcatServletWebServerFactory factory = getFactory();
		assertThat(factory.getContextLifecycleListeners()).hasSize(1).first()
				.isInstanceOf(AprLifecycleListener.class);
	}

	@Test
	public void tomcatListeners() {
		TomcatServletWebServerFactory factory = getFactory();
		LifecycleListener[] listeners = new LifecycleListener[4];
		Arrays.setAll(listeners, (i) -> mock(LifecycleListener.class));
		factory.setContextLifecycleListeners(Arrays.asList(listeners[0], listeners[1]));
		factory.addContextLifecycleListeners(listeners[2], listeners[3]);
		this.webServer = factory.getWebServer();
		InOrder ordered = inOrder((Object[]) listeners);
		for (LifecycleListener listener : listeners) {
			ordered.verify(listener).lifecycleEvent(any(LifecycleEvent.class));
		}
	}

	@Test
	public void tomcatCustomizers() {
		TomcatServletWebServerFactory factory = getFactory();
		TomcatContextCustomizer[] listeners = new TomcatContextCustomizer[4];
		Arrays.setAll(listeners, (i) -> mock(TomcatContextCustomizer.class));
		factory.setTomcatContextCustomizers(Arrays.asList(listeners[0], listeners[1]));
		factory.addContextCustomizers(listeners[2], listeners[3]);
		this.webServer = factory.getWebServer();
		InOrder ordered = inOrder((Object[]) listeners);
		for (TomcatContextCustomizer listener : listeners) {
			ordered.verify(listener).customize(any(Context.class));
		}
	}

	@Test
	public void contextIsAddedToHostBeforeCustomizersAreCalled() {
		TomcatServletWebServerFactory factory = getFactory();
		TomcatContextCustomizer customizer = mock(TomcatContextCustomizer.class);
		factory.addContextCustomizers(customizer);
		this.webServer = factory.getWebServer();
		ArgumentCaptor<Context> contextCaptor = ArgumentCaptor.forClass(Context.class);
		verify(customizer).customize(contextCaptor.capture());
		assertThat(contextCaptor.getValue().getParent()).isNotNull();
	}

	@Test
	public void tomcatConnectorCustomizers() {
		TomcatServletWebServerFactory factory = getFactory();
		TomcatConnectorCustomizer[] listeners = new TomcatConnectorCustomizer[4];
		Arrays.setAll(listeners, (i) -> mock(TomcatConnectorCustomizer.class));
		factory.setTomcatConnectorCustomizers(Arrays.asList(listeners[0], listeners[1]));
		factory.addConnectorCustomizers(listeners[2], listeners[3]);
		this.webServer = factory.getWebServer();
		InOrder ordered = inOrder((Object[]) listeners);
		for (TomcatConnectorCustomizer listener : listeners) {
			ordered.verify(listener).customize(any(Connector.class));
		}
	}

	@Test
	public void tomcatAdditionalConnectors() {
		TomcatServletWebServerFactory factory = getFactory();
		Connector[] listeners = new Connector[4];
<<<<<<< HEAD
		Arrays.setAll(listeners, i -> new Connector());
=======
		Arrays.setAll(listeners, (i) -> stoppedConnector());
>>>>>>> e034b383
		factory.addAdditionalTomcatConnectors(listeners);
		this.webServer = factory.getWebServer();
		Map<Service, Connector[]> connectors = ((TomcatWebServer) this.webServer)
				.getServiceConnectors();
		assertThat(connectors.values().iterator().next().length)
				.isEqualTo(listeners.length + 1);
	}

	@Test
	public void addNullAdditionalConnectorThrows() {
		TomcatServletWebServerFactory factory = getFactory();
		this.thrown.expect(IllegalArgumentException.class);
		this.thrown.expectMessage("Connectors must not be null");
		factory.addAdditionalTomcatConnectors((Connector[]) null);
	}

	@Test
	public void sessionTimeout() {
		TomcatServletWebServerFactory factory = getFactory();
		factory.getSession().setTimeout(Duration.ofSeconds(10));
		assertTimeout(factory, 1);
	}

	@Test
	public void sessionTimeoutInMins() {
		TomcatServletWebServerFactory factory = getFactory();
		factory.getSession().setTimeout(Duration.ofMinutes(1));
		assertTimeout(factory, 1);
	}

	@Test
	public void noSessionTimeout() {
		TomcatServletWebServerFactory factory = getFactory();
		factory.getSession().setTimeout(null);
		assertTimeout(factory, -1);
	}

	@Test
	public void valve() {
		TomcatServletWebServerFactory factory = getFactory();
		Valve valve = mock(Valve.class);
		factory.addContextValves(valve);
		this.webServer = factory.getWebServer();
		verify(valve).setNext(any(Valve.class));
	}

	@Test
	public void setNullTomcatContextCustomizersThrows() {
		TomcatServletWebServerFactory factory = getFactory();
		this.thrown.expect(IllegalArgumentException.class);
		this.thrown.expectMessage("TomcatContextCustomizers must not be null");
		factory.setTomcatContextCustomizers(null);
	}

	@Test
	public void addNullContextCustomizersThrows() {
		TomcatServletWebServerFactory factory = getFactory();
		this.thrown.expect(IllegalArgumentException.class);
		this.thrown.expectMessage("TomcatContextCustomizers must not be null");
		factory.addContextCustomizers((TomcatContextCustomizer[]) null);
	}

	@Test
	public void setNullTomcatConnectorCustomizersThrows() {
		TomcatServletWebServerFactory factory = getFactory();
		this.thrown.expect(IllegalArgumentException.class);
		this.thrown.expectMessage("TomcatConnectorCustomizers must not be null");
		factory.setTomcatConnectorCustomizers(null);
	}

	@Test
	public void addNullConnectorCustomizersThrows() {
		TomcatServletWebServerFactory factory = getFactory();
		this.thrown.expect(IllegalArgumentException.class);
		this.thrown.expectMessage("TomcatConnectorCustomizers must not be null");
		factory.addConnectorCustomizers((TomcatConnectorCustomizer[]) null);
	}

	@Test
	public void uriEncoding() {
		TomcatServletWebServerFactory factory = getFactory();
		factory.setUriEncoding(StandardCharsets.US_ASCII);
		Tomcat tomcat = getTomcat(factory);
		Connector connector = ((TomcatWebServer) this.webServer).getServiceConnectors()
				.get(tomcat.getService())[0];
		assertThat(connector.getURIEncoding()).isEqualTo("US-ASCII");
	}

	@Test
	public void defaultUriEncoding() {
		TomcatServletWebServerFactory factory = getFactory();
		Tomcat tomcat = getTomcat(factory);
		Connector connector = ((TomcatWebServer) this.webServer).getServiceConnectors()
				.get(tomcat.getService())[0];
		assertThat(connector.getURIEncoding()).isEqualTo("UTF-8");
	}

	@Test
	public void primaryConnectorPortClashThrowsIllegalStateException()
			throws IOException {
		doWithBlockedPort((port) -> {
			TomcatServletWebServerFactory factory = getFactory();
			factory.setPort(port);
			try {
				this.webServer = factory.getWebServer();
				this.webServer.start();
				fail();
			}
			catch (WebServerException ex) {
				// Ignore
			}
		});
	}

	@Test
	public void startupFailureDoesNotResultInUnstoppedThreadsBeingReported()
			throws IOException {
		super.portClashOfPrimaryConnectorResultsInPortInUseException();
		String string = this.outputCapture.toString();
		assertThat(string)
				.doesNotContain("appears to have started a thread named [main]");
	}

	@Test
	public void stopCalledWithoutStart() {
		TomcatServletWebServerFactory factory = getFactory();
		this.webServer = factory.getWebServer(exampleServletRegistration());
		this.webServer.stop();
		Tomcat tomcat = ((TomcatWebServer) this.webServer).getTomcat();
		assertThat(tomcat.getServer().getState()).isSameAs(LifecycleState.DESTROYED);
	}

	@Override
	protected void addConnector(int port, AbstractServletWebServerFactory factory) {
		Connector connector = new Connector("org.apache.coyote.http11.Http11NioProtocol");
		connector.setPort(port);
		((TomcatServletWebServerFactory) factory)
				.addAdditionalTomcatConnectors(connector);
	}

	@Test
	public void useForwardHeaders() throws Exception {
		TomcatServletWebServerFactory factory = getFactory();
		factory.addContextValves(new RemoteIpValve());
		assertForwardHeaderIsUsed(factory);
	}

	@Test
	public void disableDoesNotSaveSessionFiles() throws Exception {
		File baseDir = this.temporaryFolder.newFolder();
		TomcatServletWebServerFactory factory = getFactory();
		// If baseDir is not set SESSIONS.ser is written to a different temp directory
		// each time. By setting it we can really ensure that data isn't saved
		factory.setBaseDirectory(baseDir);
		this.webServer = factory.getWebServer(sessionServletRegistration());
		this.webServer.start();
		String s1 = getResponse(getLocalUrl("/session"));
		String s2 = getResponse(getLocalUrl("/session"));
		this.webServer.stop();
		this.webServer = factory.getWebServer(sessionServletRegistration());
		this.webServer.start();
		String s3 = getResponse(getLocalUrl("/session"));
		String message = "Session error s1=" + s1 + " s2=" + s2 + " s3=" + s3;
		assertThat(s2.split(":")[0]).as(message).isEqualTo(s1.split(":")[1]);
		assertThat(s3.split(":")[0]).as(message).isNotEqualTo(s2.split(":")[1]);
	}

	@Test
	public void jndiLookupsCanBePerformedDuringApplicationContextRefresh()
			throws NamingException {
		Thread.currentThread().setContextClassLoader(getClass().getClassLoader());
		TomcatServletWebServerFactory factory = new TomcatServletWebServerFactory(0) {

			@Override
			protected TomcatWebServer getTomcatWebServer(Tomcat tomcat) {
				tomcat.enableNaming();
				return super.getTomcatWebServer(tomcat);
			}

		};
		// Server is created in onRefresh
		this.webServer = factory.getWebServer();
		// Lookups should now be possible
		new InitialContext().lookup("java:comp/env");
		// Called in finishRefresh, giving us an opportunity to remove the context binding
		// and avoid a leak
		this.webServer.start();
		// Lookups should no longer be possible
		this.thrown.expect(NamingException.class);
		new InitialContext().lookup("java:comp/env");
	}

	@Test
	public void defaultLocaleCharsetMappingsAreOverridden() {
		TomcatServletWebServerFactory factory = getFactory();
		this.webServer = factory.getWebServer();
		// override defaults, see org.apache.catalina.util.CharsetMapperDefault.properties
		assertThat(getCharset(Locale.ENGLISH)).isEqualTo(StandardCharsets.UTF_8);
		assertThat(getCharset(Locale.FRENCH)).isEqualTo(StandardCharsets.UTF_8);
	}

	@Test
	public void sessionIdGeneratorIsConfiguredWithAttributesFromTheManager() {
		System.setProperty("jvmRoute", "test");
		try {
			TomcatServletWebServerFactory factory = getFactory();
			this.webServer = factory.getWebServer();
			this.webServer.start();
		}
		finally {
			System.clearProperty("jvmRoute");
		}
		Tomcat tomcat = ((TomcatWebServer) this.webServer).getTomcat();
		Context context = (Context) tomcat.getHost().findChildren()[0];
		SessionIdGenerator sessionIdGenerator = context.getManager()
				.getSessionIdGenerator();
		assertThat(sessionIdGenerator).isInstanceOf(LazySessionIdGenerator.class);
		assertThat(sessionIdGenerator.getJvmRoute()).isEqualTo("test");
	}

	@Test
	@SuppressWarnings("unchecked")
	public void tldSkipPatternsShouldBeAppliedToContextJarScanner() {
		TomcatServletWebServerFactory factory = getFactory();
		factory.addTldSkipPatterns("foo.jar", "bar.jar");
		this.webServer = factory.getWebServer();
		this.webServer.start();
		Tomcat tomcat = ((TomcatWebServer) this.webServer).getTomcat();
		Context context = (Context) tomcat.getHost().findChildren()[0];
		JarScanFilter jarScanFilter = context.getJarScanner().getJarScanFilter();
		Set<String> tldSkipSet = (Set<String>) ReflectionTestUtils.getField(jarScanFilter,
				"tldSkipSet");
		assertThat(tldSkipSet).contains("foo.jar", "bar.jar");
	}

	@Test
	public void customTomcatHttpOnlyCookie() {
		TomcatServletWebServerFactory factory = getFactory();
		factory.getSession().getCookie().setHttpOnly(false);
		this.webServer = factory.getWebServer();
		this.webServer.start();
		Tomcat tomcat = ((TomcatWebServer) this.webServer).getTomcat();
		Context context = (Context) tomcat.getHost().findChildren()[0];
		assertThat(context.getUseHttpOnly()).isFalse();
	}

	@Override
	protected JspServlet getJspServlet() throws ServletException {
		Tomcat tomcat = ((TomcatWebServer) this.webServer).getTomcat();
		Container container = tomcat.getHost().findChildren()[0];
		StandardWrapper standardWrapper = (StandardWrapper) container.findChild("jsp");
		if (standardWrapper == null) {
			return null;
		}
		standardWrapper.load();
		return (JspServlet) standardWrapper.getServlet();
	}

	@SuppressWarnings("unchecked")
	@Override
	protected Map<String, String> getActualMimeMappings() {
		Context context = (Context) ((TomcatWebServer) this.webServer).getTomcat()
				.getHost().findChildren()[0];
		return (Map<String, String>) ReflectionTestUtils.getField(context,
				"mimeMappings");
	}

	@Override
	protected Charset getCharset(Locale locale) {
		Context context = (Context) ((TomcatWebServer) this.webServer).getTomcat()
				.getHost().findChildren()[0];
		CharsetMapper mapper = ((TomcatEmbeddedContext) context).getCharsetMapper();
		String charsetName = mapper.getCharset(locale);
		return (charsetName != null) ? Charset.forName(charsetName) : null;
	}

	private void assertTimeout(TomcatServletWebServerFactory factory, int expected) {
		Tomcat tomcat = getTomcat(factory);
		Context context = (Context) tomcat.getHost().findChildren()[0];
		assertThat(context.getSessionTimeout()).isEqualTo(expected);
	}

	private Tomcat getTomcat(TomcatServletWebServerFactory factory) {
		this.webServer = factory.getWebServer();
		return ((TomcatWebServer) this.webServer).getTomcat();
	}

	@Override
	protected void handleExceptionCausedByBlockedPort(RuntimeException ex,
			int blockedPort) {
		assertThat(ex).isInstanceOf(ConnectorStartFailedException.class);
		assertThat(((ConnectorStartFailedException) ex).getPort()).isEqualTo(blockedPort);
	}

}<|MERGE_RESOLUTION|>--- conflicted
+++ resolved
@@ -173,11 +173,7 @@
 	public void tomcatAdditionalConnectors() {
 		TomcatServletWebServerFactory factory = getFactory();
 		Connector[] listeners = new Connector[4];
-<<<<<<< HEAD
-		Arrays.setAll(listeners, i -> new Connector());
-=======
-		Arrays.setAll(listeners, (i) -> stoppedConnector());
->>>>>>> e034b383
+		Arrays.setAll(listeners, (i) -> new Connector());
 		factory.addAdditionalTomcatConnectors(listeners);
 		this.webServer = factory.getWebServer();
 		Map<Service, Connector[]> connectors = ((TomcatWebServer) this.webServer)
