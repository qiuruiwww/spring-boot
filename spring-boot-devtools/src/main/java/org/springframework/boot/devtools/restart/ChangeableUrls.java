--- conflicted
+++ resolved
@@ -138,12 +138,8 @@
 			return Collections.emptyList();
 		}
 		String[] entries = StringUtils.delimitedListToStringArray(classPath, " ");
-<<<<<<< HEAD
 		List<URL> urls = new ArrayList<>(entries.length);
-=======
-		List<URL> urls = new ArrayList<URL>(entries.length);
 		File parent = new File(jarFile.getName()).getParentFile();
->>>>>>> 155d5509
 		for (String entry : entries) {
 			try {
 				File referenced = new File(parent, entry);
